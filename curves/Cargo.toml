[package]
name = "snarkvm-curves"
version = "0.9.14"
authors = [ "The Aleo Team <hello@aleo.org>" ]
description = "Curves for a decentralized virtual machine"
homepage = "https://aleo.org"
repository = "https://github.com/AleoHQ/snarkVM"
keywords = [
  "aleo",
  "cryptography",
  "blockchain",
  "decentralized",
  "zero-knowledge"
]
categories = [
  "compilers",
  "cryptography",
  "mathematics",
  "wasm",
  "web-programming"
]
include = [
  "Cargo.toml",
  "src",
  "README.md",
  "LICENSE.md",
  "documentation/"
]
license = "GPL-3.0"
edition = "2021"

[[bench]]
name = "curves"
path = "benches/curves.rs"
harness = false

[dependencies.snarkvm-fields]
path = "../fields"
<<<<<<< HEAD
version = "0.9.13"

[dependencies.snarkvm-utilities]
path = "../utilities"
version = "0.9.13"
=======
version = "0.9.14"
default-features = false

[dependencies.snarkvm-utilities]
path = "../utilities"
version = "0.9.14"
default-features = false
>>>>>>> 5a983411

[dependencies.rand]
version = "0.8"
default-features = false

[dependencies.rayon]
version = "1"

[dependencies.serde]
version = "1.0.156"
default-features = false
features = [ "derive" ]

[dependencies.thiserror]
version = "1.0"

[dev-dependencies.bincode]
version = "1.3.3"

[dev-dependencies.criterion]
version = "0.4"

[dev-dependencies.rand]
version = "0.8"

[build-dependencies]
rustc_version = "0.4"

[features]
default = [ ]<|MERGE_RESOLUTION|>--- conflicted
+++ resolved
@@ -36,13 +36,6 @@
 
 [dependencies.snarkvm-fields]
 path = "../fields"
-<<<<<<< HEAD
-version = "0.9.13"
-
-[dependencies.snarkvm-utilities]
-path = "../utilities"
-version = "0.9.13"
-=======
 version = "0.9.14"
 default-features = false
 
@@ -50,7 +43,6 @@
 path = "../utilities"
 version = "0.9.14"
 default-features = false
->>>>>>> 5a983411
 
 [dependencies.rand]
 version = "0.8"
