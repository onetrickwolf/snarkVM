// Copyright (C) 2019-2023 Aleo Systems Inc.
// This file is part of the snarkVM library.

// Licensed under the Apache License, Version 2.0 (the "License");
// you may not use this file except in compliance with the License.
// You may obtain a copy of the License at:
// http://www.apache.org/licenses/LICENSE-2.0

// Unless required by applicable law or agreed to in writing, software
// distributed under the License is distributed on an "AS IS" BASIS,
// WITHOUT WARRANTIES OR CONDITIONS OF ANY KIND, either express or implied.
// See the License for the specific language governing permissions and
// limitations under the License.

mod helpers;

mod authorize;
mod deploy;
mod execute;
mod execute_fee;
mod finalize;
mod verify;

pub use finalize::FinalizeMode;

use crate::{
    atomic_finalize,
    block::{Block, ConfirmedTransaction, Deployment, Execution, Fee, Header, Transaction, Transactions},
    cast_mut_ref,
    cast_ref,
    process,
    process::{Authorization, Process, Query, Trace},
    program::Program,
    store::{BlockStore, ConsensusStorage, ConsensusStore, FinalizeStore, TransactionStore, TransitionStore},
};
use console::{
    account::{Address, PrivateKey},
    network::prelude::*,
    program::{Entry, Identifier, Literal, Locator, Plaintext, ProgramID, ProgramOwner, Record, Response, Value},
    types::Field,
};

use aleo_std::prelude::{finish, lap, timer};
use parking_lot::RwLock;
use std::sync::Arc;

#[derive(Clone)]
pub struct VM<N: Network, C: ConsensusStorage<N>> {
    /// The process.
    process: Arc<RwLock<Process<N>>>,
    /// The VM store.
    store: ConsensusStore<N, C>,
}

impl<N: Network, C: ConsensusStorage<N>> VM<N, C> {
    /// Initializes the VM from storage.
    #[inline]
    pub fn from(store: ConsensusStore<N, C>) -> Result<Self> {
        // Initialize a new process.
        let mut process = Process::load()?;

        // Initialize the store for 'credits.aleo'.
        let credits = Program::<N>::credits()?;
        for mapping in credits.mappings().values() {
            // Ensure that all mappings are initialized.
            if !store.finalize_store().contains_mapping_confirmed(credits.id(), mapping.name())? {
                // Initialize the mappings for 'credits.aleo'.
                store.finalize_store().initialize_mapping(credits.id(), mapping.name())?;
            }
        }

        // Retrieve the transaction store.
        let transaction_store = store.transaction_store();
        // Load the deployments from the store.
        for transaction_id in transaction_store.deployment_transaction_ids() {
            // Retrieve the deployment.
            match transaction_store.get_deployment(&transaction_id)? {
                // Load the deployment.
                Some(deployment) => process.load_deployment(&deployment)?,
                None => bail!("Deployment transaction '{transaction_id}' is not found in storage."),
            };
        }

        // Return the new VM.
        Ok(Self { process: Arc::new(RwLock::new(process)), store })
    }

    /// Returns `true` if a program with the given program ID exists.
    #[inline]
    pub fn contains_program(&self, program_id: &ProgramID<N>) -> bool {
        self.process.read().contains_program(program_id)
    }

    /// Returns the process.
    #[inline]
    pub fn process(&self) -> Arc<RwLock<Process<N>>> {
        self.process.clone()
    }
}

impl<N: Network, C: ConsensusStorage<N>> VM<N, C> {
    /// Returns the finalize store.
    #[inline]
    pub fn finalize_store(&self) -> &FinalizeStore<N, C::FinalizeStorage> {
        self.store.finalize_store()
    }

    /// Returns the block store.
    #[inline]
    pub fn block_store(&self) -> &BlockStore<N, C::BlockStorage> {
        self.store.block_store()
    }

    /// Returns the transaction store.
    #[inline]
    pub fn transaction_store(&self) -> &TransactionStore<N, C::TransactionStorage> {
        self.store.transaction_store()
    }

    /// Returns the transition store.
    #[inline]
    pub fn transition_store(&self) -> &TransitionStore<N, C::TransitionStorage> {
        self.store.transition_store()
    }
}

impl<N: Network, C: ConsensusStorage<N>> VM<N, C> {
    /// Returns a new genesis block.
    pub fn genesis<R: Rng + CryptoRng>(&self, private_key: &PrivateKey<N>, rng: &mut R) -> Result<Block<N>> {
        // Prepare the caller.
        let caller = Address::try_from(private_key)?;
        // Prepare the locator.
        let locator = ("credits.aleo", "mint");
        // Prepare the amount for each call to the mint function.
        let amount = N::STARTING_SUPPLY.saturating_div(Block::<N>::NUM_GENESIS_TRANSACTIONS as u64);
        // Prepare the function inputs.
        let inputs = [caller.to_string(), format!("{amount}_u64")];

        // Prepare the mint transactions.
        let transactions = (0u32..Block::<N>::NUM_GENESIS_TRANSACTIONS as u32)
            .map(|index| {
                // Execute the mint function.
                let transaction = self.execute(private_key, locator, inputs.iter(), None, None, rng)?;
                // Prepare the confirmed transaction.
                ConfirmedTransaction::accepted_execute(index, transaction, vec![])
            })
            .collect::<Result<Transactions<_>>>()?;

        // Prepare the block header.
        let header = Header::genesis(&transactions)?;
        // Prepare the previous block hash.
        let previous_hash = N::BlockHash::default();

        // Prepare the coinbase solution.
        let coinbase_solution = None; // The genesis block does not require a coinbase solution.

        // Construct the block.
        let block = Block::new(private_key, previous_hash, header, transactions, coinbase_solution, rng)?;
        // Ensure the block is valid genesis block.
        match block.is_genesis() {
            true => Ok(block),
            false => bail!("Failed to initialize a genesis block"),
        }
    }

    /// Adds the given block into the VM.
    #[inline]
    pub fn add_next_block(&self, block: &Block<N>) -> Result<()> {
        // TODO (raychu86): Move this to the `check_next_block` call for block verification.
        // Ensure that the block's finalize root matches the transactions.
        if block.finalize_root() != block.transactions().to_finalize_root()? {
            bail!("The block's finalize root does not correspond to the transactions.");
        }

        // First, insert the block.
        self.block_store().insert(block)?;
        // Next, finalize the transactions.
        match self.finalize(block.transactions()) {
            Ok(_) => {
                // TODO (howardwu): Check the accepted, rejected, and finalize operations match the block.
                Ok(())
            }
            Err(error) => {
                // Rollback the block.
                self.block_store().remove_last_n(1)?;
                // Return the error.
                Err(error)
            }
        }
    }
}

#[cfg(test)]
pub(crate) mod test_helpers {
    use super::*;
    use crate::{
        block::{Block, Fee, Header, Metadata, Transition},
        program::Program,
        store::helpers::memory::ConsensusMemory,
    };
    use console::{
        account::{Address, ViewKey},
        network::Testnet3,
        program::Value,
        types::Field,
    };

    use indexmap::IndexMap;
    use once_cell::sync::OnceCell;
    use std::borrow::Borrow;

    pub(crate) type CurrentNetwork = Testnet3;

    pub(crate) fn sample_vm() -> VM<CurrentNetwork, ConsensusMemory<CurrentNetwork>> {
        // Initialize a new VM.
        VM::from(ConsensusStore::open(None).unwrap()).unwrap()
    }

    pub(crate) fn sample_genesis_private_key(rng: &mut TestRng) -> PrivateKey<CurrentNetwork> {
        static INSTANCE: OnceCell<PrivateKey<CurrentNetwork>> = OnceCell::new();
        *INSTANCE.get_or_init(|| {
            // Initialize a new caller.
            PrivateKey::<CurrentNetwork>::new(rng).unwrap()
        })
    }

    pub(crate) fn sample_genesis_block(rng: &mut TestRng) -> Block<CurrentNetwork> {
        static INSTANCE: OnceCell<Block<CurrentNetwork>> = OnceCell::new();
        INSTANCE
            .get_or_init(|| {
                // Initialize the VM.
                let vm = crate::vm::test_helpers::sample_vm();
                // Initialize a new caller.
                let caller_private_key = crate::vm::test_helpers::sample_genesis_private_key(rng);
                // Return the block.
                vm.genesis(&caller_private_key, rng).unwrap()
            })
            .clone()
    }

    pub(crate) fn sample_vm_with_genesis_block(
        rng: &mut TestRng,
    ) -> VM<CurrentNetwork, ConsensusMemory<CurrentNetwork>> {
        // Initialize the VM.
        let vm = crate::vm::test_helpers::sample_vm();
        // Initialize the genesis block.
        let genesis = crate::vm::test_helpers::sample_genesis_block(rng);
        // Update the VM.
        vm.add_next_block(&genesis).unwrap();
        // Return the VM.
        vm
    }

    pub(crate) fn sample_program() -> Program<CurrentNetwork> {
        static INSTANCE: OnceCell<Program<CurrentNetwork>> = OnceCell::new();
        INSTANCE
            .get_or_init(|| {
                // Initialize a new program.
                Program::<CurrentNetwork>::from_str(
                    r"
program testing.aleo;

struct message:
    amount as u128;

mapping account:
    key owner as address.public;
    value amount as u64.public;

record token:
    owner as address.private;
    amount as u64.private;

function mint:
    input r0 as address.private;
    input r1 as u64.private;
    cast r0 r1 into r2 as token.record;
    output r2 as token.record;

function compute:
    input r0 as message.private;
    input r1 as message.public;
    input r2 as message.private;
    input r3 as token.record;
    add r0.amount r1.amount into r4;
    cast r3.owner r3.amount into r5 as token.record;
    output r4 as u128.public;
    output r5 as token.record;",
                )
                .unwrap()
            })
            .clone()
    }

    pub(crate) fn sample_deployment_transaction(rng: &mut TestRng) -> Transaction<CurrentNetwork> {
        static INSTANCE: OnceCell<Transaction<CurrentNetwork>> = OnceCell::new();
        INSTANCE
            .get_or_init(|| {
                // Initialize the program.
                let program = sample_program();

                // Initialize a new caller.
                let caller_private_key = crate::vm::test_helpers::sample_genesis_private_key(rng);
                let caller_view_key = ViewKey::try_from(&caller_private_key).unwrap();

                // Initialize the genesis block.
                let genesis = crate::vm::test_helpers::sample_genesis_block(rng);

                // Fetch the unspent records.
                let records =
                    genesis.transitions().cloned().flat_map(Transition::into_records).collect::<IndexMap<_, _>>();
                trace!("Unspent Records:\n{:#?}", records);

                // Prepare the fee.
                let credits = records.values().next().unwrap().decrypt(&caller_view_key).unwrap();
                let fee = (credits, 10);

                // Initialize the VM.
                let vm = sample_vm();
                // Update the VM.
                vm.add_next_block(&genesis).unwrap();

                // Deploy.
                let transaction = vm.deploy(&caller_private_key, &program, fee, None, rng).unwrap();
                // Verify.
                assert!(vm.verify_transaction(&transaction, None));
                // Return the transaction.
                transaction
            })
            .clone()
    }

    pub(crate) fn sample_execution_transaction_without_fee(rng: &mut TestRng) -> Transaction<CurrentNetwork> {
        static INSTANCE: OnceCell<Transaction<CurrentNetwork>> = OnceCell::new();
        INSTANCE
            .get_or_init(|| {
                // Initialize a new caller.
                let caller_private_key = crate::vm::test_helpers::sample_genesis_private_key(rng);
                let caller_view_key = ViewKey::try_from(&caller_private_key).unwrap();
                let address = Address::try_from(&caller_private_key).unwrap();

                // Initialize the genesis block.
                let genesis = crate::vm::test_helpers::sample_genesis_block(rng);

                // Fetch the unspent records.
                let records =
                    genesis.transitions().cloned().flat_map(Transition::into_records).collect::<IndexMap<_, _>>();
                trace!("Unspent Records:\n{:#?}", records);

                // Select a record to spend.
                let record = records.values().next().unwrap().decrypt(&caller_view_key).unwrap();

                // Initialize the VM.
                let vm = sample_vm();
                // Update the VM.
                vm.add_next_block(&genesis).unwrap();

                // Prepare the inputs.
                let inputs = [
                    Value::<CurrentNetwork>::Record(record),
                    Value::<CurrentNetwork>::from_str(&address.to_string()).unwrap(),
                    Value::<CurrentNetwork>::from_str("1u64").unwrap(),
                ]
                .into_iter();

                // Authorize.
                let authorization =
                    vm.authorize(&caller_private_key, "credits.aleo", "transfer_private", inputs, rng).unwrap();
                assert_eq!(authorization.len(), 1);

                // Execute.
                let transaction = vm.execute_authorization(authorization, None, None, rng).unwrap();
                // Verify.
                assert!(!vm.verify_transaction(&transaction, None));
                // Return the transaction.
                transaction
            })
            .clone()
    }

    pub(crate) fn sample_execution_transaction_with_fee(rng: &mut TestRng) -> Transaction<CurrentNetwork> {
        static INSTANCE: OnceCell<Transaction<CurrentNetwork>> = OnceCell::new();
        INSTANCE
            .get_or_init(|| {
                // Initialize a new caller.
                let caller_private_key = crate::vm::test_helpers::sample_genesis_private_key(rng);
                let caller_view_key = ViewKey::try_from(&caller_private_key).unwrap();
                let address = Address::try_from(&caller_private_key).unwrap();

                // Initialize the genesis block.
                let genesis = crate::vm::test_helpers::sample_genesis_block(rng);

                // Fetch the unspent records.
                let records =
                    genesis.transitions().cloned().flat_map(Transition::into_records).collect::<IndexMap<_, _>>();
                trace!("Unspent Records:\n{:#?}", records);

                // Select a record to spend.
                let record = records.values().next().unwrap().decrypt(&caller_view_key).unwrap();

                // Initialize the VM.
                let vm = sample_vm();
                // Update the VM.
                vm.add_next_block(&genesis).unwrap();

                // Prepare the inputs.
                let inputs = [
                    Value::<CurrentNetwork>::from_str(&address.to_string()).unwrap(),
                    Value::<CurrentNetwork>::from_str("1u64").unwrap(),
                ]
                .into_iter();

                // Prepare the fee.
                let fee = Some((record, 100));

                // Execute.
                let transaction =
                    vm.execute(&caller_private_key, ("credits.aleo", "mint"), inputs, fee, None, rng).unwrap();
                // Verify.
                assert!(vm.verify_transaction(&transaction, None));
                // Return the transaction.
                transaction
            })
            .clone()
    }

    pub(crate) fn sample_fee(rng: &mut TestRng) -> Fee<CurrentNetwork> {
        static INSTANCE: OnceCell<Fee<CurrentNetwork>> = OnceCell::new();
        INSTANCE
            .get_or_init(|| {
                // Initialize a new caller.
                let caller_private_key = crate::vm::test_helpers::sample_genesis_private_key(rng);
                let caller_view_key = ViewKey::try_from(&caller_private_key).unwrap();

                // Initialize the genesis block.
                let genesis = crate::vm::test_helpers::sample_genesis_block(rng);

                // Fetch the unspent records.
                let records =
                    genesis.transitions().cloned().flat_map(Transition::into_records).collect::<IndexMap<_, _>>();
                trace!("Unspent Records:\n{:#?}", records);

                // Select a record to spend.
                let record = records.values().next().unwrap().decrypt(&caller_view_key).unwrap();

                // Initialize the VM.
                let vm = sample_vm();
                // Update the VM.
                vm.add_next_block(&genesis).unwrap();

                // Sample a random rejected ID.
                let rejected_id = Field::rand(rng);

                // Execute.
<<<<<<< HEAD
                let (_response, fee, _metrics) =
                    vm.execute_fee_raw(&caller_private_key, record, 1u64, rejected_id, None, rng).unwrap();
=======
                let (_response, fee) = vm.execute_fee_raw(&caller_private_key, record, 1u64, None, rng).unwrap();
>>>>>>> e809bf59
                // Verify.
                assert!(vm.verify_fee(&fee, rejected_id));
                // Return the fee.
                fee
            })
            .clone()
    }

    pub(crate) fn sample_fee_transaction(rng: &mut TestRng) -> Transaction<CurrentNetwork> {
        static INSTANCE: OnceCell<Transaction<CurrentNetwork>> = OnceCell::new();
        INSTANCE
            .get_or_init(|| {
                // Initialize a fee.
                let fee = crate::vm::test_helpers::sample_fee(rng);
                // Return the fee transaction.
                Transaction::from_fee(fee).unwrap()
            })
            .clone()
    }

    pub fn sample_next_block<R: Rng + CryptoRng>(
        vm: &VM<Testnet3, ConsensusMemory<Testnet3>>,
        private_key: &PrivateKey<Testnet3>,
        transactions: &[Transaction<Testnet3>],
        rng: &mut R,
    ) -> Result<Block<Testnet3>> {
        // Get the most recent block.
        let block_hash =
            vm.block_store().get_block_hash(*vm.block_store().heights().max().unwrap().borrow()).unwrap().unwrap();
        let previous_block = vm.block_store().get_block(&block_hash).unwrap().unwrap();

        // Construct the new block header.
        let transactions = vm.speculate(transactions.iter())?;
        // Construct the metadata associated with the block.
        let metadata = Metadata::new(
            Testnet3::ID,
            previous_block.round() + 1,
            previous_block.height() + 1,
            Testnet3::STARTING_SUPPLY,
            0,
            Testnet3::GENESIS_COINBASE_TARGET,
            Testnet3::GENESIS_PROOF_TARGET,
            previous_block.last_coinbase_target(),
            previous_block.last_coinbase_timestamp(),
            Testnet3::GENESIS_TIMESTAMP + 1,
        )?;

        let header = Header::from(
            *vm.block_store().current_state_root(),
            transactions.to_root().unwrap(),
            transactions.to_finalize_root().unwrap(),
            Field::zero(),
            metadata,
        )?;

        // Construct the new block.
        Block::new(private_key, previous_block.hash(), header, transactions, None, rng)
    }

    #[test]
    fn test_multiple_deployments_and_multiple_executions() {
        let rng = &mut TestRng::default();

        // Initialize a new caller.
        let caller_private_key = crate::vm::test_helpers::sample_genesis_private_key(rng);
        let caller_view_key = ViewKey::try_from(&caller_private_key).unwrap();

        // Initialize the genesis block.
        let genesis = crate::vm::test_helpers::sample_genesis_block(rng);

        // Fetch the unspent records.
        let records = genesis.transitions().cloned().flat_map(Transition::into_records).collect::<IndexMap<_, _>>();
        trace!("Unspent Records:\n{:#?}", records);

        // Select a record to spend.
        let record = records.values().next().unwrap().decrypt(&caller_view_key).unwrap();

        // Initialize the VM.
        let vm = sample_vm();
        // Update the VM.
        vm.add_next_block(&genesis).unwrap();

        // Split once.
        let transaction = vm
            .execute(
                &caller_private_key,
                ("credits.aleo", "split"),
                [Value::Record(record), Value::from_str("1000000000u64").unwrap()].iter(), // 1000 credits
                None,
                None,
                rng,
            )
            .unwrap();
        let records = transaction.records().collect_vec();
        let first_record = records[0].1.clone().decrypt(&caller_view_key).unwrap();
        let second_record = records[1].1.clone().decrypt(&caller_view_key).unwrap();
        let block = sample_next_block(&vm, &caller_private_key, &[transaction], rng).unwrap();
        vm.add_next_block(&block).unwrap();

        // Split again.
        let mut transactions = Vec::new();
        let transaction = vm
            .execute(
                &caller_private_key,
                ("credits.aleo", "split"),
                [Value::Record(first_record), Value::from_str("100000000u64").unwrap()].iter(), // 100 credits
                None,
                None,
                rng,
            )
            .unwrap();
        let records = transaction.records().collect_vec();
        let first_record = records[0].1.clone().decrypt(&caller_view_key).unwrap();
        let third_record = records[1].1.clone().decrypt(&caller_view_key).unwrap();
        transactions.push(transaction);
        // Split again.
        let transaction = vm
            .execute(
                &caller_private_key,
                ("credits.aleo", "split"),
                [Value::Record(second_record), Value::from_str("100000000u64").unwrap()].iter(), // 100 credits
                None,
                None,
                rng,
            )
            .unwrap();
        let records = transaction.records().collect_vec();
        let second_record = records[0].1.clone().decrypt(&caller_view_key).unwrap();
        let fourth_record = records[1].1.clone().decrypt(&caller_view_key).unwrap();
        transactions.push(transaction);
        // Add the split transactions to a block and update the VM.
        let fee_block = sample_next_block(&vm, &caller_private_key, &transactions, rng).unwrap();
        vm.add_next_block(&fee_block).unwrap();

        // Deploy the programs.
        let first_program = r"
program test_1.aleo;
mapping map_0:
    key left as field.public;
    value right as field.public;
function init:
    finalize;
finalize init:
    set 0field into map_0[0field];
function getter:
    finalize;
finalize getter:
    get map_0[0field] into r0;
        ";
        let second_program = r"
program test_2.aleo;
mapping map_0:
    key left as field.public;
    value right as field.public;
function init:
    finalize;
finalize init:
    set 0field into map_0[0field];
function getter:
    finalize;
finalize getter:
    get map_0[0field] into r0;
        ";
        let first_deployment = vm
            .deploy(&caller_private_key, &Program::from_str(first_program).unwrap(), (first_record, 1), None, rng)
            .unwrap();
        let second_deployment = vm
            .deploy(&caller_private_key, &Program::from_str(second_program).unwrap(), (second_record, 1), None, rng)
            .unwrap();
        let deployment_block =
            sample_next_block(&vm, &caller_private_key, &[first_deployment, second_deployment], rng).unwrap();
        vm.add_next_block(&deployment_block).unwrap();

        // Execute the programs.
        let first_execution = vm
            .execute(
                &caller_private_key,
                ("test_1.aleo", "init"),
                Vec::<Value<Testnet3>>::new().iter(),
                Some((third_record, 1)),
                None,
                rng,
            )
            .unwrap();
        let second_execution = vm
            .execute(
                &caller_private_key,
                ("test_2.aleo", "init"),
                Vec::<Value<Testnet3>>::new().iter(),
                Some((fourth_record, 1)),
                None,
                rng,
            )
            .unwrap();
        let execution_block =
            sample_next_block(&vm, &caller_private_key, &[first_execution, second_execution], rng).unwrap();
        vm.add_next_block(&execution_block).unwrap();
    }
}<|MERGE_RESOLUTION|>--- conflicted
+++ resolved
@@ -452,12 +452,8 @@
                 let rejected_id = Field::rand(rng);
 
                 // Execute.
-<<<<<<< HEAD
-                let (_response, fee, _metrics) =
+                let (_response, fee) =
                     vm.execute_fee_raw(&caller_private_key, record, 1u64, rejected_id, None, rng).unwrap();
-=======
-                let (_response, fee) = vm.execute_fee_raw(&caller_private_key, record, 1u64, None, rng).unwrap();
->>>>>>> e809bf59
                 // Verify.
                 assert!(vm.verify_fee(&fee, rejected_id));
                 // Return the fee.
