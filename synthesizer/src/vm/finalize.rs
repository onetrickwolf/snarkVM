--- conflicted
+++ resolved
@@ -1122,11 +1122,7 @@
         // Speculate on the candidate ratifications, solutions, and transactions.
         let (ratifications, transactions, aborted_transaction_ids, ratified_finalize_operations) = vm.speculate(
             sample_finalize_state(previous_block.height() + 1),
-<<<<<<< HEAD
-            None,
-=======
             Some(0),
->>>>>>> 2d062ceb
             vec![],
             &None.into(),
             transactions.iter(),
@@ -1825,7 +1821,217 @@
     }
 
     #[test]
-<<<<<<< HEAD
+    fn test_genesis_ratify_greater_than_max_committee_size() {
+        // Initialize an RNG.
+        let rng = &mut TestRng::default();
+
+        // Initialize the VM.
+        let vm =
+            VM::from(ConsensusStore::<CurrentNetwork, ConsensusMemory<CurrentNetwork>>::open(None).unwrap()).unwrap();
+
+        // Construct the validators, greater than the maximum committee size.
+        let validators = (0..(Committee::<CurrentNetwork>::MAX_COMMITTEE_SIZE + 1))
+            .map(|_| {
+                let private_key = PrivateKey::<CurrentNetwork>::new(rng).unwrap();
+                let amount = MIN_VALIDATOR_STAKE;
+                let is_open = true;
+                (private_key, (amount, is_open))
+            })
+            .collect::<IndexMap<_, _>>();
+
+        // Construct the committee.
+        let mut committee_map = IndexMap::new();
+        for (private_key, (amount, _)) in &validators {
+            let address = Address::try_from(private_key).unwrap();
+            committee_map.insert(address, (*amount, true));
+        }
+
+        // Attempt to construct a `Committee` with more than the maximum committee size.
+        let result = Committee::new_genesis(committee_map);
+        assert!(result.is_err());
+
+        // Reset the validators.
+        let validators = (0..Committee::<CurrentNetwork>::MAX_COMMITTEE_SIZE)
+            .map(|_| {
+                let private_key = PrivateKey::new(rng).unwrap();
+                let amount = MIN_VALIDATOR_STAKE;
+                let is_open = true;
+                (private_key, (amount, is_open))
+            })
+            .collect::<IndexMap<_, _>>();
+
+        // Track the allocated amount.
+        let mut allocated_amount = 0;
+
+        // Construct the committee.
+        let mut committee_map = IndexMap::new();
+        for (private_key, (amount, _)) in &validators {
+            let address = Address::try_from(private_key).unwrap();
+            committee_map.insert(address, (*amount, true));
+            allocated_amount += *amount;
+        }
+
+        // Construct the public balances, allocating the remaining supply.
+        let mut public_balances = IndexMap::new();
+        let remaining_supply = <CurrentNetwork as Network>::STARTING_SUPPLY - allocated_amount;
+        for (private_key, _) in &validators {
+            let address = Address::try_from(private_key).unwrap();
+            let amount = remaining_supply / validators.len() as u64;
+            allocated_amount += amount;
+            public_balances.insert(address, amount);
+        }
+        let remaining_supply = <CurrentNetwork as Network>::STARTING_SUPPLY - allocated_amount;
+        if remaining_supply > 0 {
+            let address = Address::try_from(&PrivateKey::<CurrentNetwork>::new(rng).unwrap()).unwrap();
+            public_balances.insert(address, remaining_supply);
+        }
+
+        // Construct the genesis block, which should pass.
+        let block = vm
+            .genesis_quorum(
+                validators.keys().next().unwrap(),
+                Committee::new_genesis(committee_map).unwrap(),
+                public_balances,
+                rng,
+            )
+            .unwrap();
+
+        // Add the block.
+        vm.add_next_block(&block).unwrap();
+    }
+
+    #[test]
+    fn test_max_committee_limit_with_bonds() {
+        // Initialize an RNG.
+        let rng = &mut TestRng::default();
+
+        // Initialize the VM.
+        let vm =
+            VM::from(ConsensusStore::<CurrentNetwork, ConsensusMemory<CurrentNetwork>>::open(None).unwrap()).unwrap();
+
+        // Construct the validators, one less than the maximum committee size.
+        let validators = (0..Committee::<CurrentNetwork>::MAX_COMMITTEE_SIZE - 1)
+            .map(|_| {
+                let private_key = PrivateKey::<CurrentNetwork>::new(rng).unwrap();
+                let amount = MIN_VALIDATOR_STAKE;
+                let is_open = true;
+                (private_key, (amount, is_open))
+            })
+            .collect::<IndexMap<_, _>>();
+
+        // Track the allocated amount.
+        let mut allocated_amount = 0;
+
+        // Construct the committee.
+        let mut committee_map = IndexMap::new();
+        for (private_key, (amount, _)) in &validators {
+            let address = Address::try_from(private_key).unwrap();
+            committee_map.insert(address, (*amount, true));
+            allocated_amount += *amount;
+        }
+
+        // Initialize two new validators.
+        let first_private_key = PrivateKey::<CurrentNetwork>::new(rng).unwrap();
+        let first_address = Address::try_from(&first_private_key).unwrap();
+        let second_private_key = PrivateKey::<CurrentNetwork>::new(rng).unwrap();
+        let second_address = Address::try_from(&second_private_key).unwrap();
+
+        // Construct the public balances, allocating the remaining supply to the first validator and two new validators.
+        let mut public_balances = IndexMap::new();
+        let remaining_supply = <CurrentNetwork as Network>::STARTING_SUPPLY - allocated_amount;
+        let amount = remaining_supply / 3;
+        public_balances.insert(Address::try_from(validators.keys().next().unwrap()).unwrap(), amount);
+        public_balances.insert(first_address, amount);
+        public_balances.insert(second_address, remaining_supply - 2 * amount);
+
+        // Construct the genesis block, which should pass.
+        let genesis_block = vm
+            .genesis_quorum(
+                validators.keys().next().unwrap(),
+                Committee::new_genesis(committee_map).unwrap(),
+                public_balances,
+                rng,
+            )
+            .unwrap();
+
+        // Add the block.
+        vm.add_next_block(&genesis_block).unwrap();
+
+        // Bond the first validator.
+        let bond_first_transaction = vm
+            .execute(
+                &first_private_key,
+                ("credits.aleo", "bond_public"),
+                vec![
+                    Value::<CurrentNetwork>::from_str(&first_address.to_string()).unwrap(),
+                    Value::<CurrentNetwork>::from_str(&format!("{MIN_VALIDATOR_STAKE}u64")).unwrap(),
+                ]
+                    .iter(),
+                None,
+                0,
+                None,
+                rng,
+            )
+            .unwrap();
+
+        // Construct the next block.
+        let next_block = sample_next_block(
+            &vm,
+            validators.keys().next().unwrap(),
+            &[bond_first_transaction],
+            &genesis_block,
+            &mut vec![],
+            rng,
+        )
+            .unwrap();
+
+        // Check that the transaction was accepted.
+        assert!(next_block.aborted_transaction_ids().is_empty());
+
+        // Add the next block to the VM.
+        vm.add_next_block(&next_block).unwrap();
+
+        // Check that the first validator was added to the committee.
+        let committee = vm.finalize_store().committee_store().current_committee().unwrap();
+        assert!(committee.is_committee_member(first_address));
+
+        // Attempt to bond the second validator.
+        let bond_second_transaction = vm
+            .execute(
+                &second_private_key,
+                ("credits.aleo", "bond_public"),
+                vec![
+                    Value::<CurrentNetwork>::from_str(&second_address.to_string()).unwrap(),
+                    Value::<CurrentNetwork>::from_str(&format!("{MIN_VALIDATOR_STAKE}u64")).unwrap(),
+                ]
+                    .iter(),
+                None,
+                0,
+                None,
+                rng,
+            )
+            .unwrap();
+
+        // Construct the next block.
+        let next_block = sample_next_block(
+            &vm,
+            validators.keys().next().unwrap(),
+            &[bond_second_transaction],
+            &next_block,
+            &mut vec![],
+            rng,
+        )
+            .unwrap();
+
+        // Check that the transaction was rejected.
+        assert!(next_block.transactions().iter().next().unwrap().is_rejected());
+
+        // Check that the second validator was not added to the committee.
+        let committee = vm.finalize_store().committee_store().current_committee().unwrap();
+        assert!(!committee.is_committee_member(second_address));
+    }
+
+    #[test]
     fn test_ratify_genesis_is_consistent() {
         const NUM_VALIDATORS: usize = 5;
         const NUM_DELEGATORS: usize = 8;
@@ -1847,25 +2053,10 @@
         let validators: IndexMap<_, _> = (0..NUM_VALIDATORS)
             .map(|_| {
                 let private_key = PrivateKey::new(rng).unwrap();
-=======
-    fn test_genesis_ratify_greater_than_max_committee_size() {
-        // Initialize an RNG.
-        let rng = &mut TestRng::default();
-
-        // Initialize the VM.
-        let vm =
-            VM::from(ConsensusStore::<CurrentNetwork, ConsensusMemory<CurrentNetwork>>::open(None).unwrap()).unwrap();
-
-        // Construct the validators, greater than the maximum committee size.
-        let validators = (0..(Committee::<CurrentNetwork>::MAX_COMMITTEE_SIZE + 1))
-            .map(|_| {
-                let private_key = PrivateKey::<CurrentNetwork>::new(rng).unwrap();
->>>>>>> 2d062ceb
                 let amount = MIN_VALIDATOR_STAKE;
                 let is_open = true;
                 (private_key, (amount, is_open))
             })
-<<<<<<< HEAD
             .collect();
 
         // Sample the delegators, cycling through the validators.
@@ -1954,7 +2145,7 @@
                         Value::<CurrentNetwork>::from_str(&validator.to_string()).unwrap(),
                         Value::<CurrentNetwork>::from_str(&format!("{amount}u64")).unwrap(),
                     ]
-                    .into_iter(),
+                        .into_iter(),
                     None,
                     0,
                     None,
@@ -1983,15 +2174,11 @@
 
         // Track the allocated supply.
         let mut allocated_supply = 0;
-=======
-            .collect::<IndexMap<_, _>>();
->>>>>>> 2d062ceb
 
         // Construct the committee.
         let mut committee_map = IndexMap::new();
         for (private_key, (amount, _)) in &validators {
             let address = Address::try_from(private_key).unwrap();
-<<<<<<< HEAD
             committee_map.insert(address, *amount);
             allocated_supply += *amount;
         }
@@ -2116,17 +2303,6 @@
 
         // Reset the validators.
         let validators = (0..4)
-=======
-            committee_map.insert(address, (*amount, true));
-        }
-
-        // Attempt to construct a `Committee` with more than the maximum committee size.
-        let result = Committee::new_genesis(committee_map);
-        assert!(result.is_err());
-
-        // Reset the validators.
-        let validators = (0..Committee::<CurrentNetwork>::MAX_COMMITTEE_SIZE)
->>>>>>> 2d062ceb
             .map(|_| {
                 let private_key = PrivateKey::new(rng).unwrap();
                 let amount = MIN_VALIDATOR_STAKE;
@@ -2135,7 +2311,6 @@
             })
             .collect::<IndexMap<_, _>>();
 
-<<<<<<< HEAD
         // Construct the committee.
         let committee = Committee::new_genesis(
             validators
@@ -2147,7 +2322,7 @@
                 })
                 .collect(),
         )
-        .unwrap();
+            .unwrap();
 
         // Construct the public balances, allocating the remaining supply to rest of the validators.
         let mut public_balances = IndexMap::new();
@@ -2208,16 +2383,10 @@
             (Address::try_from(validators.keys().next().unwrap()).unwrap(), MIN_DELEGATOR_STAKE - 1),
         );
 
-=======
-        // Track the allocated amount.
-        let mut allocated_amount = 0;
-
->>>>>>> 2d062ceb
         // Construct the committee.
         let mut committee_map = IndexMap::new();
         for (private_key, (amount, _)) in &validators {
             let address = Address::try_from(private_key).unwrap();
-<<<<<<< HEAD
             let amount = if address == Address::try_from(validators.keys().next().unwrap()).unwrap() {
                 *amount + MIN_DELEGATOR_STAKE - 1
             } else {
@@ -2229,13 +2398,6 @@
         let committee = Committee::new_genesis(committee_map).unwrap();
 
         // Construct the public balances, allocating the remaining supply to rest of the validators.
-=======
-            committee_map.insert(address, (*amount, true));
-            allocated_amount += *amount;
-        }
-
-        // Construct the public balances, allocating the remaining supply.
->>>>>>> 2d062ceb
         let mut public_balances = IndexMap::new();
         let remaining_supply = <CurrentNetwork as Network>::STARTING_SUPPLY - allocated_amount;
         for (private_key, _) in &validators {
@@ -2244,7 +2406,6 @@
             allocated_amount += amount;
             public_balances.insert(address, amount);
         }
-<<<<<<< HEAD
         let address = Address::try_from(validators.keys().next().unwrap()).unwrap();
         let amount = <CurrentNetwork as Network>::STARTING_SUPPLY - allocated_amount;
         public_balances.entry(address).and_modify(|balance| *balance += amount).or_insert(amount);
@@ -2324,22 +2485,6 @@
         // Construct the genesis block, which should pass.
         let block = vm
             .genesis_quorum(validators.keys().next().unwrap(), committee, public_balances, bonded_balances, rng)
-=======
-        let remaining_supply = <CurrentNetwork as Network>::STARTING_SUPPLY - allocated_amount;
-        if remaining_supply > 0 {
-            let address = Address::try_from(&PrivateKey::<CurrentNetwork>::new(rng).unwrap()).unwrap();
-            public_balances.insert(address, remaining_supply);
-        }
-
-        // Construct the genesis block, which should pass.
-        let block = vm
-            .genesis_quorum(
-                validators.keys().next().unwrap(),
-                Committee::new_genesis(committee_map).unwrap(),
-                public_balances,
-                rng,
-            )
->>>>>>> 2d062ceb
             .unwrap();
 
         // Add the block.
@@ -2347,20 +2492,14 @@
     }
 
     #[test]
-<<<<<<< HEAD
     fn test_genesis_ratify_with_incorrect_committee_amounts() {
         // Sample an RNG.
-=======
-    fn test_max_committee_limit_with_bonds() {
-        // Initialize an RNG.
->>>>>>> 2d062ceb
         let rng = &mut TestRng::default();
 
         // Initialize the VM.
         let vm =
             VM::from(ConsensusStore::<CurrentNetwork, ConsensusMemory<CurrentNetwork>>::open(None).unwrap()).unwrap();
 
-<<<<<<< HEAD
         // Track the allocated amount.
         let mut allocated_amount = 0;
 
@@ -2368,19 +2507,12 @@
         let validators = (0..4)
             .map(|_| {
                 let private_key = PrivateKey::new(rng).unwrap();
-=======
-        // Construct the validators, one less than the maximum committee size.
-        let validators = (0..Committee::<CurrentNetwork>::MAX_COMMITTEE_SIZE - 1)
-            .map(|_| {
-                let private_key = PrivateKey::<CurrentNetwork>::new(rng).unwrap();
->>>>>>> 2d062ceb
                 let amount = MIN_VALIDATOR_STAKE;
                 let is_open = true;
                 (private_key, (amount, is_open))
             })
             .collect::<IndexMap<_, _>>();
 
-<<<<<<< HEAD
         // Initialize the delegators.
         let delegators = (0..4)
             .map(|_| {
@@ -2393,17 +2525,10 @@
 
         // Construct the **incorrect** committee.
         // Note that this committee is missing the additional stake from the delegators.
-=======
-        // Track the allocated amount.
-        let mut allocated_amount = 0;
-
-        // Construct the committee.
->>>>>>> 2d062ceb
         let mut committee_map = IndexMap::new();
         for (private_key, (amount, _)) in &validators {
             let address = Address::try_from(private_key).unwrap();
             committee_map.insert(address, (*amount, true));
-<<<<<<< HEAD
             allocated_amount += amount;
         }
         let committee = Committee::new_genesis(committee_map).unwrap();
@@ -2489,109 +2614,5 @@
 
         // Add the block.
         vm.add_next_block(&block).unwrap();
-=======
-            allocated_amount += *amount;
-        }
-
-        // Initialize two new validators.
-        let first_private_key = PrivateKey::<CurrentNetwork>::new(rng).unwrap();
-        let first_address = Address::try_from(&first_private_key).unwrap();
-        let second_private_key = PrivateKey::<CurrentNetwork>::new(rng).unwrap();
-        let second_address = Address::try_from(&second_private_key).unwrap();
-
-        // Construct the public balances, allocating the remaining supply to the first validator and two new validators.
-        let mut public_balances = IndexMap::new();
-        let remaining_supply = <CurrentNetwork as Network>::STARTING_SUPPLY - allocated_amount;
-        let amount = remaining_supply / 3;
-        public_balances.insert(Address::try_from(validators.keys().next().unwrap()).unwrap(), amount);
-        public_balances.insert(first_address, amount);
-        public_balances.insert(second_address, remaining_supply - 2 * amount);
-
-        // Construct the genesis block, which should pass.
-        let genesis_block = vm
-            .genesis_quorum(
-                validators.keys().next().unwrap(),
-                Committee::new_genesis(committee_map).unwrap(),
-                public_balances,
-                rng,
-            )
-            .unwrap();
-
-        // Add the block.
-        vm.add_next_block(&genesis_block).unwrap();
-
-        // Bond the first validator.
-        let bond_first_transaction = vm
-            .execute(
-                &first_private_key,
-                ("credits.aleo", "bond_public"),
-                vec![
-                    Value::<CurrentNetwork>::from_str(&first_address.to_string()).unwrap(),
-                    Value::<CurrentNetwork>::from_str(&format!("{MIN_VALIDATOR_STAKE}u64")).unwrap(),
-                ]
-                .iter(),
-                None,
-                0,
-                None,
-                rng,
-            )
-            .unwrap();
-
-        // Construct the next block.
-        let next_block = sample_next_block(
-            &vm,
-            validators.keys().next().unwrap(),
-            &[bond_first_transaction],
-            &genesis_block,
-            &mut vec![],
-            rng,
-        )
-        .unwrap();
-
-        // Check that the transaction was accepted.
-        assert!(next_block.aborted_transaction_ids().is_empty());
-
-        // Add the next block to the VM.
-        vm.add_next_block(&next_block).unwrap();
-
-        // Check that the first validator was added to the committee.
-        let committee = vm.finalize_store().committee_store().current_committee().unwrap();
-        assert!(committee.is_committee_member(first_address));
-
-        // Attempt to bond the second validator.
-        let bond_second_transaction = vm
-            .execute(
-                &second_private_key,
-                ("credits.aleo", "bond_public"),
-                vec![
-                    Value::<CurrentNetwork>::from_str(&second_address.to_string()).unwrap(),
-                    Value::<CurrentNetwork>::from_str(&format!("{MIN_VALIDATOR_STAKE}u64")).unwrap(),
-                ]
-                .iter(),
-                None,
-                0,
-                None,
-                rng,
-            )
-            .unwrap();
-
-        // Construct the next block.
-        let next_block = sample_next_block(
-            &vm,
-            validators.keys().next().unwrap(),
-            &[bond_second_transaction],
-            &next_block,
-            &mut vec![],
-            rng,
-        )
-        .unwrap();
-
-        // Check that the transaction was rejected.
-        assert!(next_block.transactions().iter().next().unwrap().is_rejected());
-
-        // Check that the second validator was not added to the committee.
-        let committee = vm.finalize_store().committee_store().current_committee().unwrap();
-        assert!(!committee.is_committee_member(second_address));
->>>>>>> 2d062ceb
     }
 }