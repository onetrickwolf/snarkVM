--- conflicted
+++ resolved
@@ -188,12 +188,8 @@
         end_timer!(sponge_time);
     }
 
-<<<<<<< HEAD
     fn absorb_with_msg(commitments: &[Commitment<E>], msg: &prover::FifthMessage<E::Fr>, sponge: &mut FS) {
-=======
-    fn absorb_with_msg(commitments: &[Commitment<E>], msg: &prover::ThirdMessage<E::Fr>, sponge: &mut FS) {
         let sponge_time = start_timer!(|| "Absorbing commitments and message");
->>>>>>> fd847669
         Self::absorb(commitments, sponge);
         sponge.absorb_nonnative_field_elements([msg.sum_a, msg.sum_b, msg.sum_c]);
         end_timer!(sponge_time);
@@ -641,11 +637,7 @@
 
         Self::terminate(terminator)?;
 
-<<<<<<< HEAD
-        let proof = Proof::<E>::new(batch_size, commitments, evaluations, prover_fifth_message, pc_proof);
-=======
-        let proof = Proof::<E>::new(batch_size, commitments, evaluations, prover_third_message, pc_proof)?;
->>>>>>> fd847669
+        let proof = Proof::<E>::new(batch_size, commitments, evaluations, prover_fifth_message, pc_proof)?;
         assert_eq!(proof.pc_proof.is_hiding(), MM::ZK);
 
         #[cfg(debug_assertions)]
@@ -710,7 +702,6 @@
             ));
         }
 
-<<<<<<< HEAD
         // TODO: AMEND
         let second_round_info = AHPForR1CS::<E::Fr, MM>::second_round_polynomial_info(batch_size);
         let mut second_commitments = comms
@@ -736,14 +727,14 @@
             second_round_info.get("delta_table_omega").unwrap(),
             comms.delta_table_omega,
         ));
-=======
-        let second_round_info =
-            AHPForR1CS::<E::Fr, MM>::second_round_polynomial_info(&circuit_verifying_key.circuit_info);
-        let second_commitments = [
-            LabeledCommitment::new_with_info(&second_round_info["g_1"], comms.g_1),
-            LabeledCommitment::new_with_info(&second_round_info["h_1"], comms.h_1),
-        ];
->>>>>>> fd847669
+        
+        // testnet3.3.
+        // let second_round_info =
+        //     AHPForR1CS::<E::Fr, MM>::second_round_polynomial_info(&circuit_verifying_key.circuit_info);
+        // let second_commitments = [
+        //     LabeledCommitment::new_with_info(&second_round_info["g_1"], comms.g_1),
+        //     LabeledCommitment::new_with_info(&second_round_info["h_1"], comms.h_1),
+        // ];
 
         let third_round_info =
             AHPForR1CS::<E::Fr, MM>::third_round_polynomial_info(&circuit_verifying_key.circuit_info);
@@ -758,14 +749,8 @@
             LabeledCommitment::new_with_info(&fifth_round_info["g_b"], comms.g_b),
             LabeledCommitment::new_with_info(&fifth_round_info["g_c"], comms.g_c),
         ];
-<<<<<<< HEAD
         let sixth_round_info = AHPForR1CS::<E::Fr, MM>::sixth_round_polynomial_info();
         let sixth_commitments = [LabeledCommitment::new_with_info(&sixth_round_info["h_2"], comms.h_2)];
-=======
-
-        let fourth_round_info = AHPForR1CS::<E::Fr, MM>::fourth_round_polynomial_info();
-        let fourth_commitments = [LabeledCommitment::new_with_info(&fourth_round_info["h_2"], comms.h_2)];
->>>>>>> fd847669
 
         let input_domain =
             EvaluationDomain::<E::Fr>::new(circuit_verifying_key.circuit_info.num_public_inputs).unwrap();
@@ -813,13 +798,11 @@
 
         // --------------------------------------------------------------------
         // Third round
-<<<<<<< HEAD
         Self::absorb_labeled(&third_commitments, &mut sponge);
-=======
+
+        // This is from testnet3.3
+        // Self::absorb_labeled_with_msg(&third_commitments, &proof.msg, &mut sponge);
         let third_round_time = start_timer!(|| "Third round");
-
-        Self::absorb_labeled_with_msg(&third_commitments, &proof.msg, &mut sponge);
->>>>>>> fd847669
         let (_, verifier_state) = AHPForR1CS::<_, MM>::verifier_third_round(verifier_state, &mut sponge)?;
         end_timer!(third_round_time);
         // --------------------------------------------------------------------
@@ -829,8 +812,8 @@
         let fourth_round_time = start_timer!(|| "Fourth round");
 
         Self::absorb_labeled(&fourth_commitments, &mut sponge);
-<<<<<<< HEAD
         let (_, verifier_state) = AHPForR1CS::<_, MM>::verifier_fourth_round(verifier_state, &mut sponge)?;
+        end_timer!(fourth_round_time);
         // --------------------------------------------------------------------
 
         // --------------------------------------------------------------------
@@ -843,10 +826,6 @@
         // Sixth round
         Self::absorb_labeled(&sixth_commitments, &mut sponge);
         let verifier_state = AHPForR1CS::<_, MM>::verifier_sixth_round(verifier_state, &mut sponge)?;
-=======
-        let verifier_state = AHPForR1CS::<_, MM>::verifier_fourth_round(verifier_state, &mut sponge)?;
-        end_timer!(fourth_round_time);
->>>>>>> fd847669
         // --------------------------------------------------------------------
 
         // Collect degree bounds for commitments. Indexed polynomials have *no*
@@ -1009,13 +988,14 @@
     use super::*;
     use crate::{
         crypto_hash::PoseidonSponge,
-        snark::marlin::{fiat_shamir::FiatShamirAlgebraicSpongeRng, MarlinHidingMode, MarlinSNARK},
+        snark::marlin::{MarlinHidingMode, MarlinSNARK},
+        AlgebraicSponge,
         SRS,
     };
     use snarkvm_curves::bls12_377::{Bls12_377, Fq, Fr};
     use snarkvm_fields::Field;
     use snarkvm_r1cs::{ConstraintSystem, LinearCombination, LookupTable, SynthesisError};
-    use snarkvm_utilities::{test_crypto_rng, Uniform};
+    use snarkvm_utilities::{TestRng, Uniform};
 
     use core::ops::MulAssign;
 
@@ -1065,12 +1045,12 @@
         }
     }
 
-    type FS = FiatShamirAlgebraicSpongeRng<Fr, Fq, PoseidonSponge<Fq, 6, 1>>;
-    type TestSNARK = MarlinSNARK<Bls12_377, FS, MarlinHidingMode, Vec<Fr>>;
+    type FS = PoseidonSponge<Fq, 2, 1>;
+    type TestSNARK = MarlinSNARK<Bls12_377, FS, MarlinHidingMode>;
 
     #[test]
     fn marlin_snark_lookup_test() {
-        let mut rng = test_crypto_rng();
+        let mut rng = TestRng::default();
 
         for _ in 0..ITERATIONS {
             // Construct the circuit.
@@ -1088,13 +1068,17 @@
 
             // Generate the circuit parameters.
 
-            let (pk, vk) = TestSNARK::setup(&circ, &mut SRS::CircuitSpecific(&mut rng)).unwrap();
+            let (pk, vk) = TestSNARK::setup(&circ, &mut SRS::CircuitSpecific).unwrap();
 
             // Test native proof and verification.
-
-            let proof = TestSNARK::prove(&pk, &circ, &mut rng).unwrap();
-
-            assert!(TestSNARK::verify(&vk.clone(), &vec![c], &proof).unwrap(), "The native verification check fails.");
+            let fs_parameters = FS::sample_parameters();
+
+            let proof = TestSNARK::prove(&fs_parameters, &pk, &circ, &mut rng).unwrap();
+
+            assert!(
+                TestSNARK::verify(&fs_parameters, &vk.clone(), [c].as_ref(), &proof).unwrap(),
+                "The native verification check fails."
+            );
         }
     }
 }