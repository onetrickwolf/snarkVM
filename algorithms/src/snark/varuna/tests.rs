--- conflicted
+++ resolved
@@ -14,37 +14,26 @@
 
 #[cfg(any(test, feature = "test"))]
 mod varuna {
-<<<<<<< HEAD
-    use super::*;
     use crate::{
         polycommit::kzg10::DegreeInfo,
         snark::varuna::{
             mode::SNARKMode,
-=======
-    use crate::{
-        snark::varuna::{
-            mode::SNARKMode,
             test_circuit::TestCircuit,
->>>>>>> a774fa70
             AHPForR1CS,
             CircuitVerifyingKey,
             VarunaHidingMode,
             VarunaNonHidingMode,
             VarunaSNARK,
         },
-<<<<<<< HEAD
-    };
-=======
         traits::{AlgebraicSponge, SNARK},
     };
-    use std::collections::BTreeMap;
->>>>>>> a774fa70
-
     use snarkvm_curves::bls12_377::{Bls12_377, Fq, Fr};
     use snarkvm_utilities::{
         rand::{TestRng, Uniform},
         ToBytes,
     };
+
+    use std::collections::BTreeMap;
 
     type FS = crate::crypto_hash::PoseidonSponge<Fq, 2, 1>;
     type VarunaSonicInst = VarunaSNARK<Bls12_377, FS, VarunaHidingMode>;
