--- conflicted
+++ resolved
@@ -192,7 +192,6 @@
     });
 }
 
-<<<<<<< HEAD
 fn snark_batch_verify(c: &mut Criterion) {
     c.bench_function("snark_verify", move |b| {
         let num_constraints_base = 100;
@@ -254,7 +253,8 @@
             assert!(verification);
         })
     });
-=======
+}
+
 fn snark_vk_serialize(c: &mut Criterion) {
     use snarkvm_utilities::serialize::Compress;
     let mut group = c.benchmark_group("snark_vk_serialize");
@@ -329,7 +329,6 @@
         }
     }
     group.finish();
->>>>>>> fd847669
 }
 
 fn snark_certificate_prove(c: &mut Criterion) {
@@ -382,11 +381,7 @@
 criterion_group! {
     name = marlin_snark;
     config = Criterion::default().sample_size(10);
-<<<<<<< HEAD
-    targets = snark_universal_setup, snark_circuit_setup, snark_prove, snark_verify, snark_batch_prove, snark_batch_verify, snark_certificate_prove, snark_certificate_verify,
-=======
-    targets = snark_universal_setup, snark_circuit_setup, snark_prove, snark_verify, snark_vk_serialize, snark_vk_deserialize, snark_certificate_prove, snark_certificate_verify,
->>>>>>> fd847669
+    targets = snark_universal_setup, snark_circuit_setup, snark_prove, snark_verify, snark_batch_prove, snark_batch_verify, snark_vk_serialize, snark_vk_deserialize, snark_certificate_prove, snark_certificate_verify,
 }
 
 criterion_main!(marlin_snark);