[package]
name = "snarkvm-circuit"
version = "0.9.14"
authors = [ "The Aleo Team <hello@aleo.org>" ]
description = "Circuits for a decentralized virtual machine"
homepage = "https://aleo.org"
repository = "https://github.com/AleoHQ/snarkVM"
keywords = [
  "aleo",
  "cryptography",
  "blockchain",
  "decentralized",
  "zero-knowledge"
]
categories = [
  "compilers",
  "cryptography",
  "mathematics",
  "wasm",
  "web-programming"
]
include = [ "Cargo.toml", "src", "README.md", "LICENSE.md" ]
license = "GPL-3.0"
edition = "2021"

[dependencies.snarkvm-circuit-account]
path = "./account"
version = "0.9.14"

[dependencies.snarkvm-circuit-algorithms]
path = "./algorithms"
version = "0.9.14"

[dependencies.snarkvm-circuit-collections]
path = "./collections"
version = "0.9.14"

[dependencies.snarkvm-circuit-environment]
path = "./environment"
version = "0.9.14"

[dependencies.snarkvm-circuit-network]
path = "./network"
version = "0.9.14"

[dependencies.snarkvm-circuit-program]
path = "./program"
version = "0.9.14"

[dependencies.snarkvm-circuit-types]
path = "./types"
<<<<<<< HEAD

version = "0.9.11"

[dependencies.snarkvm-console-types-field]
path = "../console/types/field"
version = "0.9.11"

[dependencies.serde_json]
version = "1.0"

[dependencies.serde]
version = "1.0"

[dev-dependencies.snarkvm-console-types-integers]
path = "../console/types/integers"
version = "0.9.11"
=======
version = "0.9.14"
>>>>>>> fd847669
<|MERGE_RESOLUTION|>--- conflicted
+++ resolved
@@ -49,13 +49,11 @@
 
 [dependencies.snarkvm-circuit-types]
 path = "./types"
-<<<<<<< HEAD
-
-version = "0.9.11"
+version = "0.9.14"
 
 [dependencies.snarkvm-console-types-field]
 path = "../console/types/field"
-version = "0.9.11"
+version = "0.9.14"
 
 [dependencies.serde_json]
 version = "1.0"
@@ -65,7 +63,4 @@
 
 [dev-dependencies.snarkvm-console-types-integers]
 path = "../console/types/integers"
-version = "0.9.11"
-=======
-version = "0.9.14"
->>>>>>> fd847669
+version = "0.9.14"