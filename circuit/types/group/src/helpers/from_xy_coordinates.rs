// Copyright (C) 2019-2023 Aleo Systems Inc.
// This file is part of the snarkVM library.

// Licensed under the Apache License, Version 2.0 (the "License");
// you may not use this file except in compliance with the License.
// You may obtain a copy of the License at:
// http://www.apache.org/licenses/LICENSE-2.0

// Unless required by applicable law or agreed to in writing, software
// distributed under the License is distributed on an "AS IS" BASIS,
// WITHOUT WARRANTIES OR CONDITIONS OF ANY KIND, either express or implied.
// See the License for the specific language governing permissions and
// limitations under the License.

use super::*;

impl<E: Environment> Group<E> {
    /// Initializes an affine group element from a given x- and y-coordinate field element.
    /// For safety, the resulting point is always enforced to be on the curve and in the subgroup.
    pub fn from_xy_coordinates(x: Field<E>, y: Field<E>) -> Self {
<<<<<<< HEAD
        // Recover point from the `(x, y)` coordinates as a witness.
        //
        // Note: We use the **unchecked** ('console::Group::from_xy_coordinates_unchecked') variant
        // here so that the recovery does not halt in witness mode, and subsequently, the point is
        // enforced to be on the curve by injecting with `circuit::Group::new`.
        let point: Group<E> = witness!(|x, y| console::Group::from_xy_coordinates_unchecked(x, y));

        // Note that `point` above, returned by `witness!`,
        // consists of new R1CS variables for the x and y components,
        // unrelated to the `x` and `y` inputs of this `from_xy_coordinates` function.
        // So we add R1CS constraints to enforce that
        // the coordinates of `point` are equal to `x` and `y`.
        // This is not the most efficient circuit,
        // because it has more variables and constraints than necessary,
        // but we will look into optimizing this later.
        E::assert_eq(&x, &point.x);
        E::assert_eq(&y, &point.y);
=======
        let point = Self {x: x.into(), y: y.into()};
        point.enforce_in_group();
>>>>>>> 9053fa0c
        point
    }

    /// Initializes an affine group element from a given x- and y-coordinate field element.
    /// Note: The resulting point is **not** enforced to be on the curve or in the subgroup.
    #[doc(hidden)]
    pub fn from_xy_coordinates_unchecked(x: Field<E>, y: Field<E>) -> Self {
        Self { x, y }
    }
}

#[cfg(test)]
mod tests {
    use super::*;
    use snarkvm_circuit_environment::Circuit;

    const ITERATIONS: u64 = 100;

    fn check_from_xy_coordinates(
        mode: Mode,
        num_constants: u64,
        num_public: u64,
        num_private: u64,
        num_constraints: u64,
    ) {
        let mut rng = TestRng::default();

        for i in 0..ITERATIONS {
            // Sample a random element.
            let point: console::Group<<Circuit as Environment>::Network> = Uniform::rand(&mut rng);

            // Inject the x- and y-coordinates.
            let x_coordinate = Field::new(mode, point.to_x_coordinate());
            let y_coordinate = Field::new(mode, point.to_y_coordinate());

            Circuit::scope(format!("{mode} {i}"), || {
                let affine = Group::<Circuit>::from_xy_coordinates(x_coordinate, y_coordinate);
                assert_eq!(point, affine.eject_value());
                assert_scope!(num_constants, num_public, num_private, num_constraints);
            });
        }
    }

    fn check_from_xy_coordinates_unchecked(
        mode: Mode,
        num_constants: u64,
        num_public: u64,
        num_private: u64,
        num_constraints: u64,
    ) {
        let mut rng = TestRng::default();

        for i in 0..ITERATIONS {
            // Sample a random element.
            let point: console::Group<<Circuit as Environment>::Network> = Uniform::rand(&mut rng);

            // Inject the x- and y-coordinates.
            let x_coordinate = Field::new(mode, point.to_x_coordinate());
            let y_coordinate = Field::new(mode, point.to_y_coordinate());

            Circuit::scope(format!("{mode} {i}"), || {
                let affine = Group::<Circuit>::from_xy_coordinates_unchecked(x_coordinate, y_coordinate);
                assert_eq!(point, affine.eject_value());
                assert_scope!(num_constants, num_public, num_private, num_constraints);
            });
        }
    }

    #[test]
    fn test_from_xy_coordinates_constant() {
        check_from_xy_coordinates(Mode::Constant, 10, 0, 0, 0);
    }

    #[test]
    fn test_from_xy_coordinates_public() {
        check_from_xy_coordinates(Mode::Public, 4, 0, 14, 15);
    }

    #[test]
    fn test_from_xy_coordinates_private() {
        check_from_xy_coordinates(Mode::Private, 4, 0, 14, 15);
    }

    #[test]
    fn test_from_xy_coordinates_unchecked_constant() {
        check_from_xy_coordinates_unchecked(Mode::Constant, 0, 0, 0, 0);
    }

    #[test]
    fn test_from_xy_coordinates_unchecked_public() {
        check_from_xy_coordinates_unchecked(Mode::Public, 0, 0, 0, 0);
    }

    #[test]
    fn test_from_xy_coordinates_unchecked_private() {
        check_from_xy_coordinates_unchecked(Mode::Private, 0, 0, 0, 0);
    }
}<|MERGE_RESOLUTION|>--- conflicted
+++ resolved
@@ -18,28 +18,8 @@
     /// Initializes an affine group element from a given x- and y-coordinate field element.
     /// For safety, the resulting point is always enforced to be on the curve and in the subgroup.
     pub fn from_xy_coordinates(x: Field<E>, y: Field<E>) -> Self {
-<<<<<<< HEAD
-        // Recover point from the `(x, y)` coordinates as a witness.
-        //
-        // Note: We use the **unchecked** ('console::Group::from_xy_coordinates_unchecked') variant
-        // here so that the recovery does not halt in witness mode, and subsequently, the point is
-        // enforced to be on the curve by injecting with `circuit::Group::new`.
-        let point: Group<E> = witness!(|x, y| console::Group::from_xy_coordinates_unchecked(x, y));
-
-        // Note that `point` above, returned by `witness!`,
-        // consists of new R1CS variables for the x and y components,
-        // unrelated to the `x` and `y` inputs of this `from_xy_coordinates` function.
-        // So we add R1CS constraints to enforce that
-        // the coordinates of `point` are equal to `x` and `y`.
-        // This is not the most efficient circuit,
-        // because it has more variables and constraints than necessary,
-        // but we will look into optimizing this later.
-        E::assert_eq(&x, &point.x);
-        E::assert_eq(&y, &point.y);
-=======
         let point = Self {x: x.into(), y: y.into()};
         point.enforce_in_group();
->>>>>>> 9053fa0c
         point
     }
 
