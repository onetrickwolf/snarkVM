--- conflicted
+++ resolved
@@ -66,11 +66,7 @@
 
     #[inline]
     fn shl_checked(&self, rhs: &Integer<E, M>) -> Self::Output {
-<<<<<<< HEAD
-        // Index of the first upper bit of rhs that we mask.
-=======
         // Retrieve the index for the first upper bit from the RHS that we mask.
->>>>>>> 0a45bbab
         let first_upper_bit_index = I::BITS.trailing_zeros() as usize;
         // Initialize a constant `two`.
         let two = Self::one() + Self::one();
