// Copyright (C) 2019-2022 Aleo Systems Inc.
// This file is part of the snarkVM library.

// The snarkVM library is free software: you can redistribute it and/or modify
// it under the terms of the GNU General Public License as published by
// the Free Software Foundation, either version 3 of the License, or
// (at your option) any later version.

// The snarkVM library is distributed in the hope that it will be useful,
// but WITHOUT ANY WARRANTY; without even the implied warranty of
// MERCHANTABILITY or FITNESS FOR A PARTICULAR PURPOSE. See the
// GNU General Public License for more details.

// You should have received a copy of the GNU General Public License
// along with the snarkVM library. If not, see <https://www.gnu.org/licenses/>.

use super::*;

mod bytes;
mod parse;
mod serialize;

#[derive(Clone, PartialEq, Eq)]
pub struct Certificate<N: Network> {
    /// The certificate.
    certificate: marlin::Certificate<N::PairingCurve>,
}

impl<N: Network> Certificate<N> {
    /// Initializes a new certificate.
    pub(super) const fn new(certificate: marlin::Certificate<N::PairingCurve>) -> Self {
        Self { certificate }
    }

    /// Returns the certificate from the proving and verifying key.
    pub fn certify(
        function_name: &Identifier<N>,
        proving_key: &ProvingKey<N>,
        verifying_key: &VerifyingKey<N>,
    ) -> Result<Certificate<N>> {
        // Compute the certificate.
        #[cfg(feature = "aleo-cli")]
        let timer = std::time::Instant::now();
<<<<<<< HEAD
        let certificate = Marlin::<N>::prove_vk(N::marlin_fs_parameters(), verifying_key, proving_key)?;
=======

        let certificate = Marlin::<N>::prove_vk(verifying_key, proving_key)?;

        #[cfg(feature = "aleo-cli")]
>>>>>>> 7837e41b
        println!("{}", format!(" • Certified '{function_name}': {} ms", timer.elapsed().as_millis()).dimmed());

        Ok(Self::new(certificate))
    }

    /// Returns the certificate from the proving and verifying key.
    pub fn verify(
        &self,
        function_name: &Identifier<N>,
        assignment: &circuit::Assignment<N::Field>,
        verifying_key: &VerifyingKey<N>,
    ) -> bool {
        // Verify the certificate.
        #[cfg(feature = "aleo-cli")]
        let timer = std::time::Instant::now();
<<<<<<< HEAD
        match Marlin::<N>::verify_vk(N::marlin_fs_parameters(), assignment, verifying_key, self) {
=======

        match Marlin::<N>::verify_vk(assignment, verifying_key, self) {
>>>>>>> 7837e41b
            Ok(is_valid) => {
                #[cfg(feature = "aleo-cli")]
                {
                    let elapsed = timer.elapsed().as_millis();
                    println!("{}", format!(" • Verified certificate for '{function_name}': {} ms", elapsed).dimmed());
                }

                is_valid
            }
            Err(error) => {
                #[cfg(feature = "aleo-cli")]
                println!("{}", format!(" • Certificate verification failed: {error}").dimmed());
                false
            }
        }
    }
}

impl<N: Network> Deref for Certificate<N> {
    type Target = marlin::Certificate<N::PairingCurve>;

    fn deref(&self) -> &Self::Target {
        &self.certificate
    }
}

#[cfg(test)]
mod tests {
    use super::*;
    use console::network::Testnet3;

    use once_cell::sync::OnceCell;

    type CurrentNetwork = Testnet3;

    pub(super) fn sample_certificate() -> Certificate<CurrentNetwork> {
        static INSTANCE: OnceCell<Certificate<CurrentNetwork>> = OnceCell::new();
        INSTANCE
            .get_or_init(|| {
                // Sample a circuit.
                let (function_name, proving_key, verifying_key) = crate::process::test_helpers::sample_key();
                // Return the certificate.
                Certificate::certify(&function_name, &proving_key, &verifying_key).unwrap()
            })
            .clone()
    }
}<|MERGE_RESOLUTION|>--- conflicted
+++ resolved
@@ -41,14 +41,9 @@
         // Compute the certificate.
         #[cfg(feature = "aleo-cli")]
         let timer = std::time::Instant::now();
-<<<<<<< HEAD
         let certificate = Marlin::<N>::prove_vk(N::marlin_fs_parameters(), verifying_key, proving_key)?;
-=======
-
-        let certificate = Marlin::<N>::prove_vk(verifying_key, proving_key)?;
 
         #[cfg(feature = "aleo-cli")]
->>>>>>> 7837e41b
         println!("{}", format!(" • Certified '{function_name}': {} ms", timer.elapsed().as_millis()).dimmed());
 
         Ok(Self::new(certificate))
@@ -64,12 +59,7 @@
         // Verify the certificate.
         #[cfg(feature = "aleo-cli")]
         let timer = std::time::Instant::now();
-<<<<<<< HEAD
         match Marlin::<N>::verify_vk(N::marlin_fs_parameters(), assignment, verifying_key, self) {
-=======
-
-        match Marlin::<N>::verify_vk(assignment, verifying_key, self) {
->>>>>>> 7837e41b
             Ok(is_valid) => {
                 #[cfg(feature = "aleo-cli")]
                 {
