[package]
name = "snarkvm-console-network"
version = "0.9.14"
authors = [ "The Aleo Team <hello@aleo.org>" ]
description = "Network console library for a decentralized virtual machine"
license = "GPL-3.0"
edition = "2021"

[features]
default = [ "snarkvm-algorithms/polycommit_full" ]
wasm = [
  "snarkvm-algorithms/polycommit_wasm",
  "snarkvm-parameters/wasm"
]

[dependencies.snarkvm-algorithms]
path = "../../algorithms"
<<<<<<< HEAD
version = "0.9.13"
=======
version = "0.9.14"
default-features = false
>>>>>>> 5a983411
features = [ "snark" ]

[dependencies.snarkvm-console-algorithms]
path = "../algorithms"
version = "0.9.14"

[dependencies.snarkvm-console-collections]
path = "../collections"
version = "0.9.14"

[dependencies.snarkvm-console-network-environment]
path = "./environment"
version = "0.9.14"

[dependencies.snarkvm-console-types]
path = "../types"
<<<<<<< HEAD
version = "0.9.13"
=======
version = "0.9.14"
default-features = false
>>>>>>> 5a983411
features = [ "field", "group", "scalar" ]

[dependencies.snarkvm-curves]
path = "../../curves"
<<<<<<< HEAD
version = "0.9.13"

[dependencies.snarkvm-fields]
path = "../../fields"
version = "0.9.13"
=======
version = "0.9.14"
default-features = false

[dependencies.snarkvm-fields]
path = "../../fields"
version = "0.9.14"
default-features = false
>>>>>>> 5a983411

[dependencies.snarkvm-parameters]
path = "../../parameters"
version = "0.9.14"

[dependencies.snarkvm-utilities]
path = "../../utilities"
version = "0.9.14"

[dependencies.anyhow]
version = "1.0.69"

[dependencies.indexmap]
version = "1"

[dependencies.itertools]
version = "0.10.1"

[dependencies.lazy_static]
version = "1.4"

[dependencies.once_cell]
version = "1.17"

[dependencies.paste]
version = "1"

[dependencies.serde]
version = "1.0"<|MERGE_RESOLUTION|>--- conflicted
+++ resolved
@@ -15,12 +15,8 @@
 
 [dependencies.snarkvm-algorithms]
 path = "../../algorithms"
-<<<<<<< HEAD
-version = "0.9.13"
-=======
 version = "0.9.14"
 default-features = false
->>>>>>> 5a983411
 features = [ "snark" ]
 
 [dependencies.snarkvm-console-algorithms]
@@ -37,23 +33,12 @@
 
 [dependencies.snarkvm-console-types]
 path = "../types"
-<<<<<<< HEAD
-version = "0.9.13"
-=======
 version = "0.9.14"
 default-features = false
->>>>>>> 5a983411
 features = [ "field", "group", "scalar" ]
 
 [dependencies.snarkvm-curves]
 path = "../../curves"
-<<<<<<< HEAD
-version = "0.9.13"
-
-[dependencies.snarkvm-fields]
-path = "../../fields"
-version = "0.9.13"
-=======
 version = "0.9.14"
 default-features = false
 
@@ -61,7 +46,6 @@
 path = "../../fields"
 version = "0.9.14"
 default-features = false
->>>>>>> 5a983411
 
 [dependencies.snarkvm-parameters]
 path = "../../parameters"
