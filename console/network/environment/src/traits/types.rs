--- conflicted
+++ resolved
@@ -311,11 +311,8 @@
     };
     use num_traits::{
         CheckedNeg,
-<<<<<<< HEAD
-=======
         CheckedRem,
         CheckedShl,
->>>>>>> 0d0df361
         CheckedShr,
         One as NumOne,
         PrimInt,
