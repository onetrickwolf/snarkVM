// Copyright (C) 2019-2023 Aleo Systems Inc.
// This file is part of the snarkVM library.

// Licensed under the Apache License, Version 2.0 (the "License");
// you may not use this file except in compliance with the License.
// You may obtain a copy of the License at:
// http://www.apache.org/licenses/LICENSE-2.0

// Unless required by applicable law or agreed to in writing, software
// distributed under the License is distributed on an "AS IS" BASIS,
// WITHOUT WARRANTIES OR CONDITIONS OF ANY KIND, either express or implied.
// See the License for the specific language governing permissions and
// limitations under the License.

mod input_id;
pub use input_id::InputID;

mod bytes;
mod serialize;
mod sign;
mod string;
mod verify;

use crate::{compute_function_id, Identifier, Plaintext, ProgramID, Record, Value, ValueType};
use snarkvm_console_account::{Address, ComputeKey, GraphKey, PrivateKey, Signature, ViewKey};
use snarkvm_console_network::Network;
use snarkvm_console_types::prelude::*;

#[derive(Clone, PartialEq, Eq)]
pub struct Request<N: Network> {
    /// The request signer.
    signer: Address<N>,
    /// The network ID.
    network_id: U16<N>,
    /// The program ID.
    program_id: ProgramID<N>,
    /// The function name.
    function_name: Identifier<N>,
    /// The input ID for the transition.
    input_ids: Vec<InputID<N>>,
    /// The function inputs.
    inputs: Vec<Value<N>>,
    /// The signature for the transition.
    signature: Signature<N>,
    /// The tag secret key.
    sk_tag: Field<N>,
    /// The transition view key.
    tvk: Field<N>,
    /// The transition commitment.
    tcm: Field<N>,
    /// The signer commitment.
    scm: Field<N>,
}

impl<N: Network>
    From<(
        Address<N>,
        U16<N>,
        ProgramID<N>,
        Identifier<N>,
        Vec<InputID<N>>,
        Vec<Value<N>>,
        Signature<N>,
        Field<N>,
        Field<N>,
        Field<N>,
        Field<N>,
    )> for Request<N>
{
    /// Note: See `Request::sign` to create the request. This method is used to eject from a circuit.
    fn from(
        (signer, network_id, program_id, function_name, input_ids, inputs, signature, sk_tag, tvk, tcm, scm): (
            Address<N>,
            U16<N>,
            ProgramID<N>,
            Identifier<N>,
            Vec<InputID<N>>,
            Vec<Value<N>>,
            Signature<N>,
            Field<N>,
            Field<N>,
            Field<N>,
            Field<N>,
        ),
    ) -> Self {
        // Ensure the network ID is correct.
        if *network_id != N::ID {
            N::halt(format!("Invalid network ID. Expected {}, found {}", N::ID, *network_id))
        } else {
            Self { signer, network_id, program_id, function_name, input_ids, inputs, signature, sk_tag, tvk, tcm, scm }
        }
    }
}

impl<N: Network> Request<N> {
    /// Returns the request signer.
    pub const fn signer(&self) -> &Address<N> {
        &self.signer
    }

    /// Returns the network ID.
    pub const fn network_id(&self) -> &U16<N> {
        &self.network_id
    }

    /// Returns the program ID.
    pub const fn program_id(&self) -> &ProgramID<N> {
        &self.program_id
    }

    /// Returns the function name.
    pub const fn function_name(&self) -> &Identifier<N> {
        &self.function_name
    }

    /// Returns the input ID for the transition.
    pub fn input_ids(&self) -> &[InputID<N>] {
        &self.input_ids
    }

    /// Returns the function inputs.
    pub fn inputs(&self) -> &[Value<N>] {
        &self.inputs
    }

    /// Returns the signature for the transition.
    pub const fn signature(&self) -> &Signature<N> {
        &self.signature
    }

    /// Returns the tag secret key `sk_tag`.
    pub const fn sk_tag(&self) -> &Field<N> {
        &self.sk_tag
    }

    /// Returns the transition view key `tvk`.
    pub const fn tvk(&self) -> &Field<N> {
        &self.tvk
    }

    /// Returns the transition public key `tpk`.
    pub fn to_tpk(&self) -> Group<N> {
        // Retrieve the challenge from the signature.
        let challenge = self.signature.challenge();
        // Retrieve the response from the signature.
        let response = self.signature.response();
        // Retrieve `pk_sig` from the signature.
        let pk_sig = self.signature.compute_key().pk_sig();
        // Compute `tpk` as `(challenge * pk_sig) + (response * G)`, equivalent to `r * G`.
        (pk_sig * challenge) + N::g_scalar_multiply(&response)
    }

    /// Returns the transition commitment `tcm`.
    pub const fn tcm(&self) -> &Field<N> {
        &self.tcm
    }

    /// Returns the signer commitment `scm`.
    pub const fn scm(&self) -> &Field<N> {
        &self.scm
    }
}

#[cfg(test)]
mod test_helpers {
    use super::*;
    use snarkvm_console_network::Testnet3;

    type CurrentNetwork = Testnet3;

    const ITERATIONS: u64 = 1000;

    pub(super) fn sample_requests(rng: &mut TestRng) -> Vec<Request<CurrentNetwork>> {
        (0..ITERATIONS)
            .map(|i| {
                // Sample a random private key and address.
                let private_key = PrivateKey::<CurrentNetwork>::new(rng).unwrap();
                let address = Address::try_from(&private_key).unwrap();

                // Construct a program ID and function name.
                let program_id = ProgramID::from_str("token.aleo").unwrap();
                let function_name = Identifier::from_str("transfer").unwrap();

                // Prepare a record belonging to the address.
                let record_string =
                    format!("{{ owner: {address}.private, token_amount: {i}u64.private, _nonce: 2293253577170800572742339369209137467208538700597121244293392265726446806023group.public }}");

                // Construct four inputs.
                let input_constant = Value::from_str(&format!("{{ token_amount: {i}u128 }}")).unwrap();
                let input_public = Value::from_str(&format!("{{ token_amount: {i}u128 }}")).unwrap();
                let input_private = Value::from_str(&format!("{{ token_amount: {i}u128 }}")).unwrap();
                let input_record = Value::from_str(&record_string).unwrap();
                let input_external_record = Value::from_str(&record_string).unwrap();
                let inputs = vec![input_constant, input_public, input_private, input_record, input_external_record];

                // Construct 'is_root'.
                let is_root = false;

                // Construct the input types.
                let input_types = [
                    ValueType::from_str("amount.constant").unwrap(),
                    ValueType::from_str("amount.public").unwrap(),
                    ValueType::from_str("amount.private").unwrap(),
                    ValueType::from_str("token.record").unwrap(),
                    ValueType::from_str("token.aleo/token.record").unwrap(),
                ];

                // Sample root_tvk.
                let root_tvk = None;

                // Compute the signed request.
                let request =
<<<<<<< HEAD
                    Request::sign(&private_key, program_id, function_name, inputs.into_iter(), &input_types, root_tvk, rng).unwrap();
                assert!(request.verify(&input_types));
=======
                    Request::sign(&private_key, program_id, function_name, inputs.into_iter(), &input_types, is_root, rng).unwrap();
                assert!(request.verify(&input_types, is_root));
>>>>>>> 1dc1df1e
                request
            })
            .collect()
    }
}<|MERGE_RESOLUTION|>--- conflicted
+++ resolved
@@ -210,13 +210,8 @@
 
                 // Compute the signed request.
                 let request =
-<<<<<<< HEAD
-                    Request::sign(&private_key, program_id, function_name, inputs.into_iter(), &input_types, root_tvk, rng).unwrap();
-                assert!(request.verify(&input_types));
-=======
-                    Request::sign(&private_key, program_id, function_name, inputs.into_iter(), &input_types, is_root, rng).unwrap();
+                    Request::sign(&private_key, program_id, function_name, inputs.into_iter(), &input_types, root_tvk, is_root, rng).unwrap();
                 assert!(request.verify(&input_types, is_root));
->>>>>>> 1dc1df1e
                 request
             })
             .collect()
