--- conflicted
+++ resolved
@@ -21,11 +21,8 @@
 
 use crate::{IoResult, Read, Write};
 use derivative::Derivative;
-<<<<<<< HEAD
-=======
 
 use super::MarlinMode;
->>>>>>> 48c59e96
 
 /// Proving key for a specific circuit (i.e., R1CS matrices).
 #[derive(Derivative)]
